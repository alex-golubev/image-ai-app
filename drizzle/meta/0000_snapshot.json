{
<<<<<<< HEAD
  "id": "adeb1c17-e677-4ffa-b1ce-1d3df62146ac",
=======
  "id": "ca33c2ff-25f3-4296-b83f-b92973d5f8c7",
>>>>>>> e48af58d
  "prevId": "00000000-0000-0000-0000-000000000000",
  "version": "7",
  "dialect": "postgresql",
  "tables": {
    "public.users": {
      "name": "users",
      "schema": "",
      "columns": {
        "id": {
          "name": "id",
          "type": "uuid",
          "primaryKey": true,
          "notNull": true,
          "default": "gen_random_uuid()"
        },
        "created_at": {
          "name": "created_at",
          "type": "timestamp with time zone",
          "primaryKey": false,
          "notNull": true,
          "default": "now()"
        },
        "updated_at": {
          "name": "updated_at",
          "type": "timestamp with time zone",
          "primaryKey": false,
          "notNull": true,
          "default": "now()"
        },
        "name": {
          "name": "name",
          "type": "varchar(255)",
          "primaryKey": false,
          "notNull": false
        },
        "email": {
          "name": "email",
          "type": "varchar(255)",
          "primaryKey": false,
          "notNull": true
        },
        "password": {
          "name": "password",
          "type": "varchar(255)",
          "primaryKey": false,
          "notNull": true
        },
        "avatar_url": {
          "name": "avatar_url",
          "type": "text",
          "primaryKey": false,
          "notNull": false
        },
        "is_active": {
          "name": "is_active",
          "type": "boolean",
          "primaryKey": false,
          "notNull": true,
          "default": false
        }
      },
      "indexes": {},
      "foreignKeys": {},
      "compositePrimaryKeys": {},
      "uniqueConstraints": {
        "users_email_unique": {
          "name": "users_email_unique",
          "nullsNotDistinct": false,
          "columns": [
            "email"
          ]
        }
      },
      "policies": {},
      "checkConstraints": {},
      "isRLSEnabled": false
    }
  },
  "enums": {},
  "schemas": {},
  "sequences": {},
  "roles": {},
  "policies": {},
  "views": {},
  "_meta": {
    "columns": {},
    "schemas": {},
    "tables": {}
  }
}<|MERGE_RESOLUTION|>--- conflicted
+++ resolved
@@ -1,9 +1,5 @@
 {
-<<<<<<< HEAD
   "id": "adeb1c17-e677-4ffa-b1ce-1d3df62146ac",
-=======
-  "id": "ca33c2ff-25f3-4296-b83f-b92973d5f8c7",
->>>>>>> e48af58d
   "prevId": "00000000-0000-0000-0000-000000000000",
   "version": "7",
   "dialect": "postgresql",
@@ -72,9 +68,7 @@
         "users_email_unique": {
           "name": "users_email_unique",
           "nullsNotDistinct": false,
-          "columns": [
-            "email"
-          ]
+          "columns": ["email"]
         }
       },
       "policies": {},
